--- conflicted
+++ resolved
@@ -194,16 +194,11 @@
   <component name="EclipseCodeFormatter">
     <option name="defaultSettings" value="true" />
     <option name="formatter" value="ECLIPSE" />
-    <option name="id" value="1378417660892" />
+    <option name="id" value="1355311468141" />
     <option name="name" value="default" />
-<<<<<<< HEAD
-    <option name="pathToConfigFileJava" value="$PROJECT_DIR$/../../../sources/jnode-dev/jnode.orig/jnode-eclipse-formatter-settings.xml" />
-    <option name="selectedJavaProfile" value="Eclipse [jnode]" />
-=======
     <option name="optimizeImports" value="false" />
     <option name="pathToConfigFileJava" value="D:/documentation/others/isabel_codingFormat.xml" />
     <option name="selectedJavaProfile" value="isabel" />
->>>>>>> 73635920
   </component>
   <component name="EclipseCompilerSettings">
     <option name="GENERATE_NO_WARNINGS" value="true" />
