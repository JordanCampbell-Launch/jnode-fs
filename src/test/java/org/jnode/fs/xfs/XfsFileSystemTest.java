--- conflicted
+++ resolved
@@ -79,11 +79,7 @@
             XfsFileSystemType type = new XfsFileSystemType();
             XfsFileSystem fs = type.create(device, true);
 
-<<<<<<< HEAD
             XfsEntry entry = fs.getRootEntry();
-=======
-            FSEntry entry = (XfsEntry) fs.getRootEntry();
->>>>>>> 058886af
             StringBuilder actual = new StringBuilder(expectedStructure.length());
 
             buildXfsMetaDataStructure(entry, actual, "  ");
