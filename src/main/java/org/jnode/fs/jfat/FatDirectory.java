/*
 * $Id$
 *
 * Copyright (C) 2003-2015 JNode.org
 *
 * This library is free software; you can redistribute it and/or modify it
 * under the terms of the GNU Lesser General Public License as published
 * by the Free Software Foundation; either version 2.1 of the License, or
 * (at your option) any later version.
 *
 * This library is distributed in the hope that it will be useful, but
 * WITHOUT ANY WARRANTY; without even the implied warranty of MERCHANTABILITY
 * or FITNESS FOR A PARTICULAR PURPOSE. See the GNU Lesser General Public
 * License for more details.
 *
 * You should have received a copy of the GNU Lesser General Public License
 * along with this library; If not, write to the Free Software Foundation, Inc.,
 * 51 Franklin Street, Fifth Floor, Boston, MA 02110-1301 USA.
 */

package org.jnode.fs.jfat;

import java.io.FileNotFoundException;
import java.io.IOException;
import java.util.Iterator;
import java.util.LinkedHashMap;
import java.util.Locale;
import java.util.Map;
import java.util.NoSuchElementException;
import org.apache.log4j.Logger;
import org.jnode.fs.FSDirectory;
import org.jnode.fs.FSDirectoryId;
import org.jnode.fs.FSEntry;
import org.slf4j.Logger;
import org.slf4j.LoggerFactory;

public class FatDirectory extends FatEntry implements FSDirectory, FSDirectoryId {
<<<<<<< HEAD
    private static final Logger log = Logger.getLogger(FatEntriesFactory.class);
=======
    private static final Logger log = LoggerFactory.getLogger(FatEntriesFactory.class);
>>>>>>> 3aedcb35

    private static final boolean debugEntries = Boolean.getBoolean("org.jnode.fs.jfat.dir.debugEntries");

    public static final int MAXENTRIES = 65535; // 2^16-1; fatgen 1.03, page 33

    private final FatTable children = new FatTable();

    /**
     * The map of ID -> entry.
     */
    private final Map<String, FatEntry> idMap = new LinkedHashMap<String, FatEntry>();

    /*
     * for root directory
     */
    protected FatDirectory(FatFileSystem fs) {
        super(fs);
    }

    /**
     * Constructs a new FAT directory from a directory record.
     *
     * @param fs the file system.
     * @param parent the parent directory.
     * @param record the FAT record.
     */
    public FatDirectory(FatFileSystem fs, FatDirectory parent, FatRecord record) {
        super(fs, parent, record, true);
    }

    /**
     * Constructs a new FAT directory from a directory record.
     *
     * @param fs the file system.
     * @param parent the parent directory.
     * @param record the FAT record.
     * @param performValidation a flag indicating whether to perform validation on the data passed in.
     */
    public FatDirectory(FatFileSystem fs, FatDirectory parent, FatRecord record, boolean performValidation) {
        super(fs, parent, record, performValidation);
    }

    /*
     * initialize a new created directory
     */
    private void initialize() throws IOException {
        FatFileSystem fs = getFatFileSystem();
        FatDirectory parent = getParent();
        FatShortDirEntry entry = getEntry();
        FatChain chain = getChain();

        chain.allocateAndClear(1);

        int parentCluster = parent.isRoot() ? 0 : parent.getEntry().getStartCluster();
        int thisCluster = chain.getStartCluster();

        FatDotDirEntry dot = new FatDotDirEntry(fs, false, entry, thisCluster);
        FatDotDirEntry dotDot = new FatDotDirEntry(fs, true, entry, parentCluster);

        setFatDirEntry(dot);
        setFatDirEntry(dotDot);
    }

    /*
     * this is actually a FatDirEntry factory and not a standard read method ...
     * but how would you call it?
     */
    public FatDirEntry getFatDirEntry(int index, boolean allowDeleted) throws IOException {
        FatMarshal entry = new FatMarshal(FatDirEntry.LENGTH);
        getChain().read(index * entry.length(), entry.getByteBuffer());
        return createDirEntry(entry, index, allowDeleted);
    }

    /**
     * Creates a new FAT directory entry.
     *
     * @param entry the FAT entry buffer.
     * @param index the index of the entry.
     * @param allowDeleted {@code true} to allow deleted entries to be returned, {@code false} to only allow live
     *     entries.
     * @return the FAT directory entry.
     */
    public FatDirEntry createDirEntry(FatMarshal entry, int index, boolean allowDeleted)
        throws IOException {
        int flag;
        FatAttr attr;

        flag = entry.getUInt8(0);
        attr = new FatAttr(entry.getUInt8(11));
        boolean free = flag == FatDirEntry.FREE;

        switch (flag) {
            case FatDirEntry.EOD:
                return new FatDirEntry(getFatFileSystem(), entry, index, flag);
            case FatDirEntry.FREE:
                if (!allowDeleted) {
                    return new FatDirEntry(getFatFileSystem(), entry, index, flag);
                } else {
                    // Fall through...
                    break;
                }
            case FatDirEntry.INVALID:
                throw new IOException("Invalid entry for index: " + index);
        }

        FatDirEntry fatDirEntry;
        // 0xffffffff is the end of long file name marker
        if (attr.isLong() || entry.getUInt32(28) == 0xffffffffL) {
            fatDirEntry = createLongDirEntry(entry, index);
        } else {
            fatDirEntry = createShortDirEntry(entry, index);
        }

        if (free) {
            // Still mark deleted entries as deleted.
            fatDirEntry.setFreeDirEntry(true);
        }

        return fatDirEntry;
    }

    /**
     * Creates a new short directory entry.
     *
     * @param entry the FAT marshal entry.
     * @param index the index of the entry.
     * @return the short directory entry.
     */
    protected FatDirEntry createShortDirEntry(FatMarshal entry, int index) {
        return new FatShortDirEntry(getFatFileSystem(), entry, index);
    }

    /**
     * Creates a new long directory entry.
     *
     * @param entry the FAT entry buffer.
     * @param index the index of the entry.
     * @return the long directory entry.
     */
    protected FatDirEntry createLongDirEntry(FatMarshal entry, int index) throws IOException {
        return new FatLongDirEntry(getFatFileSystem(), entry, index);
    }

    /*
     * this instead is a "write" method: it needs a "created" entry
     */
    public void setFatDirEntry(FatDirEntry entry) throws IOException {
        getChain().write(entry.getIndex() * entry.length(), entry.getByteBuffer());
    }

    public FatDirEntry[] getFatFreeEntries(int n) throws IOException {
        int i = 0;
        int index = 0;
        FatDirEntry entry;
        FatDirEntry[] entries = new FatDirEntry[n];

        while (i < n) {
            try {
                entry = getFatDirEntry(index, false);
                index++;
            } catch (NoSuchElementException ex) {
                if (index > MAXENTRIES)
                    throw new IOException("Directory is full");
                getChain().allocateAndClear(1);
                // restart the search, fixes infinite loop
                // TODO review it for a better solution
                i = 0;
                index = 0;
                continue;
            }

            if (entry.isFreeDirEntry() || entry.isLastDirEntry()) {
                entries[i] = entry;
                i++;
            } else {
                i = 0;
            }
        }

        return entries;
    }

    @Override
    public String getDirectoryId() {
        return Integer.toString(getStartCluster());
    }

    public boolean isDirectory() {
        return true;
    }

    public FSDirectory getDirectory() {
        return this;
    }

    protected FatTable getVisitedChildren() {
        return children;
    }

    /**
     * Creates a new entry factory.
     *
     * @param includeDeleted {@code true} if deleted files and directory entries should be returned, {@code false}
     *                       otherwise.
     * @return the entry factory.
     */
    protected FatEntriesFactory createEntriesFactory(boolean includeDeleted) {
        return new FatEntriesFactory(this, includeDeleted);
    }

    public Iterator<FSEntry> iterator() {
        return new FatEntriesIterator(children, createEntriesFactory(false), false);
    }

    /**
     * Creates a new directory entry iterator.
     *
     * @param includeDeleted {@code true} if deleted files and directory entries should be returned, {@code false}
     *                       otherwise.
     * @return the iterator.
     */
    public Iterator<FSEntry> createIterator(boolean includeDeleted) {
        return new FatEntriesIterator(new FatTable(), createEntriesFactory(includeDeleted), includeDeleted);
    }

    /**
     * used from a FatRootDirectory looking for its label
     */
    protected void scanDirectory() {
        FatEntriesFactory f = createEntriesFactory(false);

        while (f.hasNext())
            f.next();
    }

    public synchronized FSEntry getEntry(String name) {
        FatEntry child = children.get(name);

        if (child == null) {
            FatEntriesFactory f = createEntriesFactory(false);

            while (f.hasNext()) {
                FatEntry entry = f.next();
                if (FatUtils.compareIgnoreCase(entry.getName(), name)) {
                    child = children.put(entry);
                    break;
                }
            }
        }

        return child;
    }

    @Override
    public FSEntry getEntryById(String id) {
        synchronized (idMap) {
            FatEntry child = idMap.get(id);

            if (child == null) {
                if (debugEntries) {
                    dumpEntriesToLog();
                }

                FatEntriesFactory f = createEntriesFactory(true);

                while (f.hasNext()) {
                    FatEntry entry = f.next();
                    idMap.put(entry.getId(), entry);
                }

                return idMap.get(id);
            }

            return child;
        }
    }

    private void dumpEntriesToLog() {
        StringBuilder builder = new StringBuilder();
        FatEntriesFactory factory = createEntriesFactory(true);

        while (factory.hasNext()) {
            FatEntry entry = factory.next();
            builder.append(String.format(Locale.ROOT, "%s index:%d\n", entry, entry.getIndex()));
        }

        log.info("Directory Entries for: " + this + "\n" +
            "--------------------------------------------------------------------------\n" +
            builder + "\n\n\n");
    }

    public FatEntry getEntryByShortName(byte[] shortName) {
        FatEntry child = null;
        FatEntriesFactory f = createEntriesFactory(false);

        while (f.hasNext()) {
            FatEntry entry = f.next();
            if (entry.isShortName(shortName)) {
                child = entry;
                break;
            }
        }

        return child;
    }

    public FatEntry getEntryByName(String name) {
        FatEntry child = null;
        FatEntriesFactory f = createEntriesFactory(false);

        while (f.hasNext()) {
            FatEntry entry = f.next();
            if (FatUtils.compareIgnoreCase(entry.getName(), name)) {
                child = entry;
                break;
            }
        }

        return child;
    }

    public boolean collide(byte[] shortName) {
        return !(getEntryByShortName(shortName) == null);
    }

    public boolean collide(String name) {
        return !(getEntryByName(name) == null);
    }

    public boolean isEmpty() {
        if (isRoot())
            return false;
        Iterator<FSEntry> i = iterator();
        while (i.hasNext()) {
            String name = i.next().getName();
            if (!name.equals(".") && !name.equals(".."))
                return false;
        }
        return true;
    }

    public synchronized FSEntry addFile(String name) throws IOException {
        FatName fatName = new FatName(this, name);
        if (collide(fatName.getLongName()))
            throw new IOException("File [" + fatName.getLongName() + "] already exists");
        FatRecord record = new FatRecord(this, fatName);
        record.getShortEntry().setArchive();
        FatFile file = new FatFile(getFatFileSystem(), this, record);
        file.flush();

        synchronized (idMap) {
            FatEntry entry = children.put(file);
            idMap.put(entry.getId(), entry);
            return entry;
        }
    }

    public synchronized FSEntry addDirectory(String name) throws IOException {
        FatFileSystem fs = getFatFileSystem();
        FatName fatName = new FatName(this, name);
        if (collide(fatName.getLongName()))
            throw new IOException("File [" + fatName.getLongName() + "] already exists");
        FatRecord record = new FatRecord(this, fatName);
        record.getShortEntry().setDirectory();
        FatDirectory dir = new FatDirectory(fs, this, record);
        dir.initialize();
        dir.flush();

        synchronized (idMap) {
            FatEntry entry = children.put(dir);
            idMap.put(entry.getId(), entry);
            return entry;
        }
    }

    public synchronized void remove(String name) throws IOException {
        FatEntry entry = (FatEntry) getEntry(name);
        if (entry == null)
            throw new FileNotFoundException(name);
        if (entry.isFile()) {
            FatFile file = (FatFile) entry.getFile();
            children.remove(entry);
            file.delete();
            file.freeAllClusters();
            file.flush();
        } else {
            FatDirectory dir = (FatDirectory) entry;
            if (!dir.isEmpty())
                throw new UnsupportedOperationException("Directory is not empty: " + name);
            children.remove(entry);
            dir.delete();
            dir.freeAllClusters();
            dir.flush();
        }

        synchronized (idMap) {
            idMap.remove(entry.getId());
        }
    }

    @Override
    public String toString() {
        return String.format("FatDirectory [%s] index:%d", getName(), getIndex());
    }

    public String toDebugString() {
        StrWriter out = new StrWriter();
        out.println("*******************************************");
        out.println("FatDirectory");
        out.println("*******************************************");
        out.println("Index\t\t" + getIndex());
        out.println(toStringValue());
        out.println("Visited\t\t" + getVisitedChildren());
        out.print("*******************************************");
        return out.toString();
    }
}<|MERGE_RESOLUTION|>--- conflicted
+++ resolved
@@ -27,7 +27,6 @@
 import java.util.Locale;
 import java.util.Map;
 import java.util.NoSuchElementException;
-import org.apache.log4j.Logger;
 import org.jnode.fs.FSDirectory;
 import org.jnode.fs.FSDirectoryId;
 import org.jnode.fs.FSEntry;
@@ -35,11 +34,7 @@
 import org.slf4j.LoggerFactory;
 
 public class FatDirectory extends FatEntry implements FSDirectory, FSDirectoryId {
-<<<<<<< HEAD
-    private static final Logger log = Logger.getLogger(FatEntriesFactory.class);
-=======
     private static final Logger log = LoggerFactory.getLogger(FatEntriesFactory.class);
->>>>>>> 3aedcb35
 
     private static final boolean debugEntries = Boolean.getBoolean("org.jnode.fs.jfat.dir.debugEntries");
 
