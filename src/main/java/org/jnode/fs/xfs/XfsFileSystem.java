--- conflicted
+++ resolved
@@ -77,16 +77,7 @@
         blockSize = superblock.getBlockSize();
         aGCount = (int) superblock.getAGCount();
         allocationGroupSize = blockSize * superblock.getTotalBlocks() / aGCount;
-<<<<<<< HEAD
         xfsVersion = superblock.getVersion() & 0xF;
-
-        try {
-            inodeBTree = new INodeBTree(this, agINode);
-        } catch (IOException e) {
-            throw new FileSystemException(e);
-        }
-=======
->>>>>>> c8c8e1a6
     }
 
     /**
